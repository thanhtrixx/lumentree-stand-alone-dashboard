--- conflicted
+++ resolved
@@ -111,25 +111,6 @@
 ```
 
 ## Technical Details
-
-### MQTT Architecture
-
-The StandAlone Viewer implements a direct WebSocket MQTT client architecture that bypasses traditional server-side processing:
-
-```mermaid
-flowchart LR
-<<<<<<< HEAD
-    A[StandAlone Viewer] <--WebSocket\n(Port 8083)--> B[MQTT Broker]
-    B <--Modbus\nProtocol--> C[Lumentree Inverter]
-=======
-    A[StandAlone Viewer] <--"WebSocket<br>(Port 8083)"--> B[MQTT Broker]
-    B <--"Modbus<br>Protocol"--> C[Lumentree Inverter]
->>>>>>> 9d9e4b0f
-    
-    style A fill:#f9f9f9,stroke:#333,stroke-width:2px
-    style B fill:#e6f7ff,stroke:#0066cc,stroke-width:2px
-    style C fill:#f5f5dc,stroke:#006400,stroke-width:2px
-```
 
 ### MQTT Configuration
 
@@ -424,6 +405,32 @@
 4. Push to the branch (`git push origin feature/amazing-feature`)
 5. Open a Pull Request
 
+## Deployment
+
+The StandAlone application is automatically deployed using GitHub Actions:
+
+1. Any push to the `main` branch will trigger the build workflow
+2. The workflow creates an optimized production build:
+   - Minifies JavaScript with Terser (reduces file size by ~70%)
+   - Minifies CSS with Clean CSS (reduces file size by ~30%)
+   - Minifies HTML (removes comments, whitespace, optional tags)
+3. The optimized build is deployed to GitHub Pages in the `/production` subdirectory
+4. Access the production deployment at `https://[your-github-username].github.io/[repository-name]/production/`
+
+To manually deploy:
+
+```bash
+# Clone the repository
+git clone https://github.com/[your-username]/[repository-name].git
+
+# Navigate to the repository
+cd [repository-name]
+
+# Deploy to GitHub Pages manually
+npm install -g gh-pages
+gh-pages -d StandAlone -o production
+```
+
 ## License
 
 This project is licensed under the MIT License - see the LICENSE file for details.
